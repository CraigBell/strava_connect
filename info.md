--- conflicted
+++ resolved
@@ -18,8 +18,5 @@
 
 ## Release Spotlight
 
-<<<<<<< HEAD
 - **v0.14** – Fixes the OAuth flow so Strava always grants the full gear read/write scope set required for catalog sync and activity updates.
-=======
-- **v0.13** – Delivers athlete gear sync, the `ha_strava.set_activity_gear` write service, and guardrails for OAuth scopes and rate limits.
->>>>>>> 477b2da2
+- **v0.13** – Delivers athlete gear sync, the `ha_strava.set_activity_gear` write service, and guardrails for OAuth scopes and rate limits.